--- conflicted
+++ resolved
@@ -40,18 +40,6 @@
 #define QUOTE(name) #name
 #define STR(macro) QUOTE(macro)
 
-<<<<<<< HEAD
-// Idea taken from https://github.com/bingmann/parallel-string-sorting/blob/master/src/tools/debug.h
-#define DBGX(dbg, X)   do { if (dbg) { std::cout << X; } } while (0)  // NOLINT
-#define DBG(dbg, X)    DBGX(dbg, __FUNCTION__ << "(): " << X << std::endl)  // NOLINT
-#define DBGVAR(dbg, X) DBGX(dbg, __FUNCTION__ << "(): " << #X << "=" << X << std::endl)  // NOLINT
-
-#define LOG(X)
-#define LOGVAR(X)
-
-#define V(X) " " << #X << "=" << X << " "
-
-=======
 // Logging inspired by https://github.com/thrill/thrill/blob/master/thrill/common/logger.hpp
 /*!
 
@@ -141,7 +129,6 @@
 #define DBGC(condition) DBGCC(debug && (condition), true)
 
 #define V(X) #X << "=" << X
->>>>>>> b1f71c82
 
 #define EXPAND(X) X
 #define NARG(...) EXPAND(NARG_(__VA_ARGS__, RSEQ_N()))
