/*******************************************************************************
 * This file is part of KaHyPar.
 *
 * Copyright (C) 2014-2016 Sebastian Schlag <sebastian.schlag@kit.edu>
 *
 * KaHyPar is free software: you can redistribute it and/or modify
 * it under the terms of the GNU General Public License as published by
 * the Free Software Foundation, either version 3 of the License, or
 * (at your option) any later version.
 *
 * KaHyPar is distributed in the hope that it will be useful,
 * but WITHOUT ANY WARRANTY; without even the implied warranty of
 * MERCHANTABILITY or FITNESS FOR A PARTICULAR PURPOSE.  See the
 * GNU General Public License for more details.
 *
 * You should have received a copy of the GNU General Public License
 * along with KaHyPar.  If not, see <http://www.gnu.org/licenses/>.
 *
 ******************************************************************************/

#pragma once

#include <algorithm>
#include <array>
#include <limits>
#include <string>
#include <utility>
#include <vector>

#include "gtest/gtest_prod.h"

#include "kahypar/datastructure/binary_heap.h"
#include "kahypar/datastructure/fast_reset_array.h"
#include "kahypar/datastructure/fast_reset_flag_array.h"
#include "kahypar/datastructure/sparse_set.h"
#include "kahypar/definitions.h"
#include "kahypar/meta/mandatory.h"
#include "kahypar/meta/template_parameter_to_string.h"
#include "kahypar/partition/context.h"
#include "kahypar/partition/metrics.h"
#include "kahypar/partition/refinement/2way_fm_gain_cache.h"
#include "kahypar/partition/refinement/fm_refiner_base.h"
#include "kahypar/partition/refinement/i_refiner.h"
#include "kahypar/partition/refinement/policies/fm_improvement_policy.h"
#include "kahypar/utils/float_compare.h"
#include "kahypar/utils/randomize.h"

namespace kahypar {
template <class StoppingPolicy = Mandatory,
          class FMImprovementPolicy = CutDecreasedOrInfeasibleImbalanceDecreased>
class TwoWayNetstatusRefiner final : public IRefiner,
                              private FMRefinerBase<HypernodeID, FineGain>{
 private:
  static constexpr bool debug = false;

  using HypernodeWeightArray = std::array<HypernodeWeight, 2>;
  using Base = FMRefinerBase<HypernodeID, FineGain>;

 public:
  TwoWayNetstatusRefiner(Hypergraph& hypergraph, const Context& context) :
    FMRefinerBase(hypergraph, context),
    _he_fully_active(_hg.initialNumEdges()),
    _hns_in_activation_vector(_hg.initialNumNodes()),
    _non_border_hns_to_remove(),
    _gain_cache(_hg.initialNumNodes()),
    _locked_hes(_hg.initialNumEdges(), HEState::free),
    _temp_gains(_hg.initialNumNodes(), 0),
    _locked_pins(_hg.initialNumEdges(), 0),
    _stopping_policy(),
    _max_he_size(std::min(_context.partition.hyperedge_size_threshold,
                          _context.local_search.fm.he_size_at_percentile)) {
    ASSERT(context.partition.k == 2);
    _non_border_hns_to_remove.reserve(_hg.initialNumNodes());

    _locked_part_cf = _context.local_search.fm.netstatus_variant >= 100 ? 0 : -1;
    _use_node_degree = _context.local_search.fm.netstatus_variant % 100 >= 10;
    _formula = _context.local_search.fm.netstatus_variant % 10;
  }

  ~TwoWayNetstatusRefiner() override {
    _context.stats.add(StatTag::LocalSearch, "netstatus_overrides",
        (double)_stats.netstatus_overrides / _stats.total_pq_pops);
    _context.stats.add(StatTag::LocalSearch, "netstatus_contrib",
        _stats.netstatus_total / (_stats.netstatus_total + _stats.gain_total));
  }

  TwoWayNetstatusRefiner(const TwoWayNetstatusRefiner&) = delete;
  TwoWayNetstatusRefiner& operator= (const TwoWayNetstatusRefiner&) = delete;

  TwoWayNetstatusRefiner(TwoWayNetstatusRefiner&&) = delete;
  TwoWayNetstatusRefiner& operator= (TwoWayNetstatusRefiner&&) = delete;

  FineGain getWeightedNodeDegree(const HypernodeID& hn) const {
    FineGain ret = 0;
    for (const HyperedgeID& he : _hg.incidentEdges(hn)) {
      ret += _hg.edgeWeight(he);
    }

    return ret;
  }

  FineGain getLooseHEDelta(HyperedgeID he) {
    // TODO(orlin): The whole thing could be speed up by using integer-based
    // FineGains.  Cong. et al. also actually use floor in their
    // formula. Furthermore the fine gain serves as a hint which move to choose next,
    // as is does not correspond to some kind of 'real' gain in the objective.
    FineGain size = _hg.edgeSize(he);
    FineGain locked = _locked_pins.get(he);
    FineGain free = size - locked;

    FineGain l_deg = 0, f_deg = 0;
<<<<<<< HEAD
    if (_use_node_degree) {
=======
    if (_context.local_search.fm.netstatus_variant >= 10) {
      // TODO(orlin): Cache this using a vector of size 2 * |E|
      // to avoid tedious recomputation.
>>>>>>> a5dc3eda
      for (const HypernodeID& pin : _hg.pins(he)) {
        // TODO(orlin): This is incorrect for our algorithm, since we collapse
        // parallel nets into a single one and update the weight of the remaining
        // net accordingly. Therefore we need the _weighted degree_ here.
        if (_hg.marked(pin)) {
          l_deg += getWeightedNodeDegree(pin);
        } else {
          f_deg += getWeightedNodeDegree(pin);
        }
      }

      locked = l_deg;
      free = f_deg;
    }

<<<<<<< HEAD
    switch (_formula) {
=======
    // TODO(orlin): If it turns out that we could use multiple variants of this,
    // then this should be implemented as a template policy like the stopping rule
    // or improvement policy.
    switch (_context.local_search.fm.netstatus_variant % 10) {
>>>>>>> a5dc3eda
      case 0:
        return (_max_he_size / size) * (locked / free);
      case 1:
        return locked / free;
      case 2:
        return (1 / size) * (locked / free);
      case 3:
        return locked / size;
      default:
        ASSERT(false);
        return 0;
    }
  }

  void activate(const HypernodeID hn,
                const HypernodeWeightArray& max_allowed_part_weights) {
    if (_hg.isBorderNode(hn)) {
      ASSERT(!_hg.active(hn), V(hn));
      ASSERT(!_hg.marked(hn), V(hn));
      ASSERT(!_pq.contains(hn, 1 - _hg.partID(hn)), V(hn));
      ASSERT(_gain_cache.value(hn) == computeGain(hn), V(hn)
             << V(_gain_cache.value(hn)) << V(computeGain(hn)));

      DBG << "inserting HN" << hn << "with gain "
          << computeGain(hn) << "in PQ" << 1 - _hg.partID(hn);

      _pq.insert(hn, 1 - _hg.partID(hn), _gain_cache.value(hn) + _temp_gains.get(hn));
      if (_hg.partWeight(1 - _hg.partID(hn)) < max_allowed_part_weights[1 - _hg.partID(hn)]) {
        _pq.enablePart(1 - _hg.partID(hn));
      }
      _hg.activate(hn);
    }
  }

  bool isInitialized() const {
    return _is_initialized;
  }

 private:
  void initializeImpl(const HyperedgeWeight max_gain) override final {
    if (!_is_initialized) {
#ifdef USE_BUCKET_QUEUE
      _pq.initialize(_hg.initialNumNodes(), max_gain);
#else
      unused(max_gain);
      _pq.initialize(_hg.initialNumNodes());
#endif
      _is_initialized = true;
    }
    _gain_cache.clear();
    for (const HypernodeID& hn : _hg.nodes()) {
      _gain_cache.setValue(hn, computeGain(hn));
      ASSERT(_gain_cache.value(hn) == computeGain(hn), V(hn)
             << V(_gain_cache.value(hn)) << V(computeGain(hn)));
    }
  }

  bool refineImpl(std::vector<HypernodeID>& refinement_nodes,
                  const HypernodeWeightArray& max_allowed_part_weights,
                  const UncontractionGainChanges& changes,
                  Metrics& best_metrics) override final {
    ASSERT(best_metrics.cut == metrics::hyperedgeCut(_hg),
           V(best_metrics.cut) << V(metrics::hyperedgeCut(_hg)));
    ASSERT(FloatingPoint<double>(best_metrics.imbalance).AlmostEquals(
             FloatingPoint<double>(metrics::imbalance(_hg, _context))),
           V(best_metrics.imbalance) << V(metrics::imbalance(_hg, _context)));

    reset();
    _he_fully_active.reset();
    _locked_hes.resetUsedEntries();
    _locked_pins.resetUsedEntries();
    _temp_gains.resetUsedEntries();

    _gain_cache.setValue(refinement_nodes[0], computeGain(refinement_nodes[0]));
    _gain_cache.setValue(refinement_nodes[1], computeGain(refinement_nodes[1]));

    Randomize::instance().shuffleVector(refinement_nodes, refinement_nodes.size());
    for (const HypernodeID& hn : refinement_nodes) {
      activate(hn, max_allowed_part_weights);

      // If Lmax0==Lmax1, then all border nodes should be active. However, if Lmax0 != Lmax1,
      // because k!=2^x or we intend to further partition the hypergraph into unequal number of
      // blocks, then it might not be possible to activate all refinement nodes, because a
      // part could be overweight regarding Lmax.
      ASSERT((_context.partition.max_part_weights[0] != _context.partition.max_part_weights[1]) ||
             (!_hg.isBorderNode(hn) || _pq.isEnabled(1 - _hg.partID(hn))), V(hn));
    }

    ASSERT_THAT_GAIN_CACHE_IS_VALID();

    const HyperedgeWeight initial_cut = best_metrics.cut;
    const double initial_imbalance = best_metrics.imbalance;
    HyperedgeWeight current_cut = best_metrics.cut;
    double current_imbalance = best_metrics.imbalance;

    int min_cut_index = -1;
    int touched_hns_since_last_improvement = 0;
    _stopping_policy.resetStatistics();

    const double beta = log(_hg.currentNumNodes());
    while (!_pq.empty() &&
           !_stopping_policy.searchShouldStop(touched_hns_since_last_improvement,
                                              _context, beta, best_metrics.cut, current_cut)) {
      ASSERT(_pq.isEnabled(0) || _pq.isEnabled(1));

      FineGain max_gain = kInvalidGain;
      HypernodeID max_gain_node = kInvalidHN;
      PartitionID to_part = Hypergraph::kInvalidPartition;
      _pq.deleteMax(max_gain_node, max_gain, to_part);

      _stats.total_pq_pops++;
      if (max_gain > 0) {
        if (max_gain - _temp_gains.get(max_gain_node) < 0) {
          _stats.netstatus_overrides++;
        } else {
          _stats.gain_total += max_gain - _temp_gains.get(max_gain_node);
          _stats.netstatus_total += _temp_gains.get(max_gain_node);
        }
      }

      PartitionID from_part = _hg.partID(max_gain_node);

      ASSERT(!_hg.marked(max_gain_node), V(max_gain_node));
      ASSERT(_hg.isBorderNode(max_gain_node), V(max_gain_node));

      ASSERT(ALMOST_EQUALS(max_gain, computeGain(max_gain_node) + _temp_gains.get(max_gain_node)));
      ASSERT(ALMOST_EQUALS(max_gain,
                           _gain_cache.value(max_gain_node) + _temp_gains.get(max_gain_node)));
      ASSERT([&]() {
          _hg.changeNodePart(max_gain_node, from_part, to_part);
          ASSERT(ALMOST_EQUALS(
              (current_cut - (max_gain - _temp_gains.get(max_gain_node))),
              metrics::hyperedgeCut(_hg)),
                 "cut=" << current_cut - (max_gain - _temp_gains.get(max_gain_node))
                   << "!=" << metrics::hyperedgeCut(_hg) << V(current_cut) << V(max_gain) << V(_temp_gains.get(max_gain_node)) << V(metrics::hyperedgeCut(_hg)));
          _hg.changeNodePart(max_gain_node, to_part, from_part);
          return true;
        } ());

      DBG << V(current_cut) << V(max_gain_node) << V(max_gain) << V(from_part) << V(to_part)
          << V(_hg.nodeWeight(max_gain_node));

      _hg.changeNodePart(max_gain_node, from_part, to_part, _non_border_hns_to_remove);

      updatePQpartState(from_part, to_part, max_allowed_part_weights);

      current_imbalance = metrics::imbalance(_hg, _context);

      current_cut -= _gain_cache.value(max_gain_node);
      _stopping_policy.updateStatistics(_gain_cache.value(max_gain_node));

      ASSERT(current_cut == metrics::hyperedgeCut(_hg),
             V(current_cut) << V(metrics::hyperedgeCut(_hg)));
      _hg.mark(max_gain_node);
      updateNeighbours(max_gain_node, from_part, to_part, max_allowed_part_weights);

      _performed_moves.push_back(max_gain_node);

      // right now, we do not allow a decrease in cut in favor of an increase in balance
      const bool improved_cut_within_balance = (current_cut < best_metrics.cut) &&
                                               (_hg.partWeight(0)
                                                <= _context.partition.max_part_weights[0]) &&
                                               (_hg.partWeight(1)
                                                <= _context.partition.max_part_weights[1]);
      const bool improved_balance_less_equal_cut = (current_imbalance < best_metrics.imbalance) &&
                                                   (current_cut <= best_metrics.cut);
      const bool move_is_feasible = (_hg.partSize(from_part) > 0) &&
                                    (improved_cut_within_balance ||
                                     improved_balance_less_equal_cut);

      ++touched_hns_since_last_improvement;
      if (move_is_feasible) {
        DBGC(max_gain == 0) << "2WayFM improved balance between" << from_part << "and" << to_part
                            << "(max_gain=" << max_gain << ")";
        DBGC(current_cut < best_metrics.cut) << "2WayFM improved cut from" << best_metrics.cut
                                             << "to" << current_cut;
        best_metrics.cut = current_cut;
        best_metrics.imbalance = current_imbalance;
        _stopping_policy.resetStatistics();
        min_cut_index = _performed_moves.size() - 1;
        touched_hns_since_last_improvement = 0;
        _gain_cache.resetDelta();
      }
    }

    DBG << "KWayFM performed" << _performed_moves.size()
        << "local search movements ( min_cut_index=" << min_cut_index << "): stopped because of "
        << (_stopping_policy.searchShouldStop(touched_hns_since_last_improvement, _context, beta,
                                          best_metrics.cut, current_cut)
        == true ? "policy" : "empty queue");

    rollback(_performed_moves.size() - 1, min_cut_index);
    _gain_cache.rollbackDelta();

    ASSERT(best_metrics.cut == metrics::hyperedgeCut(_hg));
    ASSERT(best_metrics.cut <= initial_cut, V(initial_cut) << V(best_metrics.cut));
    ASSERT(best_metrics.imbalance == metrics::imbalance(_hg, _context),
           V(best_metrics.imbalance) << V(metrics::imbalance(_hg, _context)));
    ASSERT_THAT_GAIN_CACHE_IS_VALID();

    // This currently cannot be guaranteed in case k!=2^x, because initial partitioner might create
    // a bipartition which is balanced regarding epsilon, but not regarding the targeted block
    // weights Lmax0, Lmax1.
    // ASSERT(_hg.partWeight(0) <= _context.partition.max_part_weights[0], "Block 0 imbalanced");
    // ASSERT(_hg.partWeight(1) <= _context.partition.max_part_weights[1], "Block 1 imbalanced");
    return FMImprovementPolicy::improvementFound(best_metrics.cut, initial_cut,
                                                 best_metrics.imbalance,
                                                 initial_imbalance, _context.partition.epsilon);
  }

  void updatePQpartState(const PartitionID from_part, const PartitionID to_part,
                         const HypernodeWeightArray& max_allowed_part_weights) {
    if (_hg.partWeight(to_part) >= max_allowed_part_weights[to_part]) {
      _pq.disablePart(to_part);
    }
    if (_hg.partWeight(from_part) < max_allowed_part_weights[from_part]) {
      _pq.enablePart(from_part);
    }
  }

  void removeInternalizedHns() {
    for (const HypernodeID& hn : _non_border_hns_to_remove) {
      // The just moved HN might be contained in the vector since changeNodePart
      // does not explicitly check for that HN. However it may still
      // be a border node - but it is marked as moved for sure.
      // All other HNs contained in the vector have to be internal nodes.
      ASSERT(_hg.marked(hn) || !_hg.isBorderNode(hn), V(hn));
      if (_hg.active(hn)) {
        ASSERT(_pq.contains(hn, (1 - _hg.partID(hn))), V(hn) << V((1 - _hg.partID(hn))));
        _pq.remove(hn, (_hg.partID(hn) ^ 1));
        _hg.deactivate(hn);
      }
    }
    _non_border_hns_to_remove.clear();
  }

  void updateNeighbours(const HypernodeID moved_hn, const PartitionID from_part,
                        const PartitionID to_part,
                        const HypernodeWeightArray& max_allowed_part_weights) {
    const Gain temp = _gain_cache.value(moved_hn);
    ASSERT(-temp == computeGain(moved_hn), V(moved_hn));
    const Gain rb_delta = _gain_cache.delta(moved_hn);
    _gain_cache.setNotCached(moved_hn);
    for (const HyperedgeID& he : _hg.incidentEdges(moved_hn)) {
      if (_locked_hes.get(he) != HEState::locked) {
        if (_locked_hes.get(he) == to_part) {
          // he is loose
          deltaUpdate(from_part, to_part, he);
          DBG << "HE" << he << "maintained state: loose";
        } else if (_locked_hes.get(he) == HEState::free) {
          // he is free.
          fullUpdate(from_part, to_part, he);
          _locked_hes.set(he, to_part);
          DBG << "HE" << he << "changed state: free -> loose";
        } else {
          // he is loose and becomes locked after the move
          fullUpdate(from_part, to_part, he);
          _locked_hes.uncheckedSet(he, HEState::locked);
          DBG << "HE" << he << "changed state: loose -> locked";
        }
      } else {
        // he is locked
        DBG << he << "is locked";
        // In case of 2-FM, nothing to do here except keeping the cache up to date
        deltaUpdate<  /*update pq */ false>(from_part, to_part, he);
      }
    }

    _gain_cache.setValue(moved_hn, -temp);
    _gain_cache.setDelta(moved_hn, rb_delta + 2 * temp);
    for (const HypernodeID& hn : _hns_to_activate) {
      ASSERT(!_hg.active(hn), V(hn));
      activate(hn, max_allowed_part_weights);
    }
    _hns_to_activate.clear();
    _hns_in_activation_vector.reset();

    // changeNodePart collects all pins that become non-border hns after the move
    // Previously, these nodes were removed directly in fullUpdate. While this is
    // certainly the correct place to do so, it lead to a significant overhead, because
    // each time we looked at at pin, it was necessary to check whether or not it still
    // is a border hypernode. By delaying the removal until all updates are performed
    // (and therefore doing some unnecessary updates) we get rid of the border node check
    // in fullUpdate, which significantly reduces the running time for large hypergraphs like
    // kkt_power.
    removeInternalizedHns();

    ASSERT([&]() {
        for (const HyperedgeID& he : _hg.incidentEdges(moved_hn)) {
          for (const HypernodeID& pin : _hg.pins(he)) {
            const PartitionID other_part = 1 - _hg.partID(pin);
            if (!_hg.isBorderNode(pin)) {
              // The pin is an internal HN
              ASSERT(!_pq.contains(pin, other_part), V(pin));
              ASSERT(!_hg.active(pin), V(pin));
            } else {
              // HN is border HN
              // Border HNs should be contained in PQ or be marked
              ASSERT(!_hg.active(pin) || _pq.contains(pin, other_part), V(pin));
              if (_pq.contains(pin, other_part)) {
                ASSERT(!_hg.marked(pin), V(pin));
                ASSERT(ALMOST_EQUALS(_pq.key(pin, other_part),
                                     computeGain(pin) + _temp_gains.get(pin)),
                       V(pin) << V(computeGain(pin)) << V(_temp_gains.get(pin))
                       << V(_pq.key(pin, other_part)) << V(_hg.partID(pin)) << V(other_part));
              } else if (!_hg.marked(pin)) {
                ASSERT(true == false, "HN" << pin << "not in PQ, but also not marked!");
              }
            }
            // Gain calculation needs to be consistent in cache
            ASSERT(!_gain_cache.isCached(pin) || _gain_cache.value(pin) == computeGain(pin),
                   V(pin) << V(_gain_cache.value(pin)) << V(computeGain(pin)));
          }
        }
        return true;
      } (), "UpdateNeighbors failed!");

    ASSERT((!_pq.empty(0) && _hg.partWeight(0) < max_allowed_part_weights[0] ?
            _pq.isEnabled(0) : !_pq.isEnabled(0)), V(0));
    ASSERT((!_pq.empty(1) && _hg.partWeight(1) < max_allowed_part_weights[1] ?
            _pq.isEnabled(1) : !_pq.isEnabled(1)), V(1));
  }

  void updateGainCache(const HypernodeID pin, const Gain gain_delta) KAHYPAR_ATTRIBUTE_ALWAYS_INLINE {
    // Only _gain_cache[moved_hn] = kNotCached, all other entries are cached.
    // However we set _gain_cache[moved_hn] to the correct value after all neighbors
    // are updated.
    _gain_cache.updateCacheAndDelta(pin, gain_delta);
  }

  void performNonZeroFullUpdate(const HypernodeID pin, const Gain gain_delta,
                                HypernodeID& num_active_pins) KAHYPAR_ATTRIBUTE_ALWAYS_INLINE {
    ASSERT(gain_delta != 0);
    if (!_hg.marked(pin)) {
      if (!_hg.active(pin)) {
        if (!_hns_in_activation_vector[pin]) {
          ASSERT(!_pq.contains(pin, (1 - _hg.partID(pin))), V(pin) << V((1 - _hg.partID(pin))));
          ++num_active_pins;  // since we do lazy activation!
          _hns_to_activate.push_back(pin);
          _hns_in_activation_vector.set(pin, true);
        }
      } else {
        updatePin(pin, gain_delta);
        ++num_active_pins;
        return;    // caching is done in updatePin in this case
      }
    }
    updateGainCache(pin, gain_delta);
  }

  // Full update includes:
  // 1.) Activation of new border HNs (lazy)
  // 2.) Delta-Gain Update as decribed in [ParMar06].
  // Removal of new non-border HNs is performed lazily after all updates
  // This is used for the state transitions: free -> loose and loose -> locked
  void fullUpdate(const PartitionID from_part,
                  const PartitionID to_part, const HyperedgeID he) {

    bool locked = _locked_hes.get(he) != HEState::free;

    if (_locked_hes.get(he) == HEState::free) {
      _locked_pins.set(he, 1);
<<<<<<< HEAD
      const FineGain state_gain = getLooseHEDelta(he);

      for (const HypernodeID& pin : _hg.pins(he)) {
        const PartitionID target_part = 1 - _hg.partID(pin);
        FineGain q = (target_part == to_part ? 1 : _locked_part_cf);

        _temp_gains.set(pin, _temp_gains.get(pin) + q * state_gain);
        if (_pq.contains(pin)) {
          _pq.updateKeyBy(pin, target_part, q * state_gain);
        }
=======
    }
    state_gain += getLooseHEDelta(he);

    // TODO(orlin): Is this really correct? If you look at the pseudocode in Figure 2
    // of Cong et al., the additional gains are _only_ applied to those pins, which are not
    // in the anchored (aka. locked) block. Since you add it to both sides, this might be
    // why you have to do these undos that you forgot in the first place.
    for (const HypernodeID& pin : _hg.pins(he)) {
      // for free -> loose, set positive delta in direction from_part -> to_part
      // for loose -> locked, undo existing positive delta in direction to_part -> from_part
      const PartitionID target_part = 1 - _hg.partID(pin);
      if (target_part != to_part) {
        state_gain *= -1;
>>>>>>> a5dc3eda
      }
    } else {
      const FineGain state_gain = getLooseHEDelta(he);

      for (const HypernodeID& pin : _hg.pins(he)) {
        const PartitionID target_part = 1 - _hg.partID(pin);
        FineGain q = (target_part == to_part ? -_locked_part_cf : -1);

        _temp_gains.set(pin, _temp_gains.get(pin) + q * state_gain);
        if (_pq.contains(pin)) {
          _pq.updateKeyBy(pin, target_part, q * state_gain);
        }
      }
    }

    const HypernodeID pin_count_from_part_after_move = _hg.pinCountInPart(he, from_part);
    const HypernodeID pin_count_to_part_after_move = _hg.pinCountInPart(he, to_part);

    const bool he_became_cut_he = pin_count_to_part_after_move == 1;
    const bool he_became_internal_he = pin_count_from_part_after_move == 0;
    const bool increase_necessary = pin_count_from_part_after_move == 1;
    const bool decrease_necessary = pin_count_to_part_after_move == 2;

    if (he_became_cut_he || he_became_internal_he || increase_necessary ||
        decrease_necessary || !_he_fully_active[he]) {
      ASSERT(_hg.edgeSize(he) != 1, V(he));
      const HyperedgeWeight he_weight = _hg.edgeWeight(he);
      HypernodeID num_active_pins = 1;  // because moved_hn was active

      if (_hg.edgeSize(he) == 2) {
        for (const HypernodeID& pin : _hg.pins(he)) {
          performNonZeroFullUpdate(pin, (_hg.partID(pin) == from_part ? 2 : -2) * he_weight,
                                   num_active_pins);
        }
      } else if (he_became_cut_he) {
        // HE was an internal edge before move and is a cut HE now.
        // Before the move, all pins had gain -w(e). Now after the move,
        // these pins have gain 0 (since all of them are in from_part).
        for (const HypernodeID& pin : _hg.pins(he)) {
          performNonZeroFullUpdate(pin, he_weight, num_active_pins);
        }
      } else if (he_became_internal_he) {
        // HE was cut HE before move and is internal HE now.
        // Since the HE is now internal, moving a pin incurs gain -w(e)
        // and make it a cut HE again.
        for (const HypernodeID& pin : _hg.pins(he)) {
          performNonZeroFullUpdate(pin, -he_weight, num_active_pins);
        }
      } else {
        for (const HypernodeID& pin : _hg.pins(he)) {
          // factor is unfortunately necessary because we need to iterate over all pins
          // since we night find new nodes for activation.

          // Before move, there were two pins (moved_node and the current pin) in from_part.
          // After moving moved_node to to_part, the gain of the remaining pin in
          // from_part increases by w(he).
          Gain factor = increase_necessary && _hg.partID(pin) == from_part ? 1 : 0;
          // Before move, pin was the only HN in to_part. It thus had a
          // positive gain, because moving it to from_part would have removed
          // the HE from the cut. Now, after the move, pin becomes a 0-gain HN
          // because now there are pins in both parts.
          factor = decrease_necessary && _hg.partID(pin) != from_part ? -1 : factor;
          if (!_hg.marked(pin)) {
            if (!_hg.active(pin)) {
              if (!_hns_in_activation_vector[pin]) {
                ASSERT(!_pq.contains(pin, (1 - _hg.partID(pin))), V(pin) << V((1 - _hg.partID(pin))));
                ++num_active_pins;  // since we do lazy activation!
                _hns_to_activate.push_back(pin);
                _hns_in_activation_vector.set(pin, true);
              }
            } else {
              if (factor != 0) {
                updatePin(pin, factor * he_weight);
              }
              ++num_active_pins;
              continue;    // caching is done in updatePin in this case
            }
          }
          if (factor != 0) {
            updateGainCache(pin, factor * he_weight);
          }
        }
      }
      _he_fully_active.set(he, (_hg.edgeSize(he) == num_active_pins));
    }
  }

  // Delta-Gain Update as decribed in [ParMar06].
  // Removal of new non-border HNs is performed lazily after all updates
  // Used in the following cases:
  // - State transition: loose -> loose
  //   In this case, deltaUpdate<true> is called, since we perform
  //   a delta update induced by a local search move and we do want to update the PQ.
  // - State transition: locked -> locked
  //   In this case, we call deltaUpdate<false>, since we do not
  //   update the pq for locked HEs since locked HEs cannot be removed from the cut.
  template <bool update_local_search_pq = true>
  void deltaUpdate(const PartitionID from_part,
                   const PartitionID to_part, const HyperedgeID he) {

    if (update_local_search_pq) {
      FineGain state_gain = -getLooseHEDelta(he);
      _locked_pins.set(he, _locked_pins.get(he) + 1); // this changes the looseHEDelta
      state_gain += getLooseHEDelta(he);

      for (const HypernodeID& pin : _hg.pins(he)) {
        const PartitionID target_part = 1 - _hg.partID(pin);
        FineGain pin_gain = state_gain;
        if (target_part == from_part) {
          pin_gain *= _locked_part_cf;
        }

        _temp_gains.set(pin, _temp_gains.get(pin) + pin_gain);
        if (_pq.contains(pin)) {
          _pq.updateKeyBy(pin, target_part, pin_gain);
        }
      }
    }

    const HypernodeID pin_count_from_part_after_move = _hg.pinCountInPart(he, from_part);
    const HypernodeID pin_count_to_part_after_move = _hg.pinCountInPart(he, to_part);

    const bool he_became_cut_he = pin_count_to_part_after_move == 1;
    const bool he_became_internal_he = pin_count_from_part_after_move == 0;
    const bool increase_necessary = pin_count_from_part_after_move == 1;
    const bool decrease_necessary = pin_count_to_part_after_move == 2;

    if (he_became_cut_he || he_became_internal_he || increase_necessary ||
        decrease_necessary) {
      ASSERT(_hg.edgeSize(he) != 1, V(he));
      const HyperedgeWeight he_weight = _hg.edgeWeight(he);

      if (_hg.edgeSize(he) == 2) {
        for (const HypernodeID& pin : _hg.pins(he)) {
          const char factor = (_hg.partID(pin) == from_part ? 2 : -2);
          if (update_local_search_pq && !_hg.marked(pin)) {
            updatePin(pin, factor * he_weight);
            continue;      // caching is done in updatePin in this case
          }
          updateGainCache(pin, factor * he_weight);
        }
      } else if (he_became_cut_he) {
        for (const HypernodeID& pin : _hg.pins(he)) {
          if (update_local_search_pq && !_hg.marked(pin)) {
            updatePin(pin, he_weight);
            continue;      // caching is done in updatePin in this case
          }
          updateGainCache(pin, he_weight);
        }
      } else if (he_became_internal_he) {
        for (const HypernodeID& pin : _hg.pins(he)) {
          if (update_local_search_pq && !_hg.marked(pin)) {
            updatePin(pin, -he_weight);
            continue;      // caching is done in updatePin in this case
          }
          updateGainCache(pin, -he_weight);
        }
      } else {
        if (increase_necessary || decrease_necessary) {
          for (const HypernodeID& pin : _hg.pins(he)) {
            if (_hg.partID(pin) == from_part) {
              if (increase_necessary) {
                if (update_local_search_pq && !_hg.marked(pin)) {
                  updatePin(pin, he_weight);  // caching is done in updatePin in this case
                } else {
                  updateGainCache(pin, he_weight);
                }
              }
            } else if (decrease_necessary) {
              if (update_local_search_pq && !_hg.marked(pin)) {
                updatePin(pin, -he_weight);  // caching is done in updatePin in this case
              } else {
                updateGainCache(pin, -he_weight);
              }
            }
          }
        }
      }
    }
  }

  void updatePin(const HypernodeID pin, const Gain gain_delta) KAHYPAR_ATTRIBUTE_ALWAYS_INLINE {
    const PartitionID target_part = 1 - _hg.partID(pin);
    ASSERT(_hg.active(pin), V(pin) << V(target_part));
    ASSERT(_pq.contains(pin, target_part), V(pin) << V(target_part));
    ASSERT(gain_delta != 0, V(gain_delta));
    ASSERT(!_hg.marked(pin));
    ASSERT(_gain_cache.isCached(pin), V(pin));

    DBG << "TwoWayNetstatus updating gain of HN" << pin
        << "from gain" << _pq.key(pin, target_part) << "to "
        << _pq.key(pin, target_part) + gain_delta << "in PQ" << target_part;

    _pq.updateKeyBy(pin, target_part, gain_delta);
    _gain_cache.updateCacheAndDelta(pin, gain_delta);
  }

  void rollback(int last_index, const int min_cut_index) {
    DBG << "min_cut_index=" << min_cut_index;
    DBG << "last_index=" << last_index;
    while (last_index != min_cut_index) {
      HypernodeID hn = _performed_moves[last_index];
      _hg.changeNodePart(hn, _hg.partID(hn), (_hg.partID(hn) ^ 1));
      --last_index;
    }
  }

  Gain computeGain(const HypernodeID hn) const {
    Gain gain = 0;
    ASSERT(_hg.partID(hn) < 2);
    for (const HyperedgeID& he : _hg.incidentEdges(hn)) {
      ASSERT(_hg.edgeSize(he) > 1, V(he));
      if (_hg.pinCountInPart(he, _hg.partID(hn) ^ 1) == 0) {
        gain -= _hg.edgeWeight(he);
      }
      if (_hg.pinCountInPart(he, _hg.partID(hn)) == 1) {
        gain += _hg.edgeWeight(he);
      }
    }
    return gain;
  }

  void ASSERT_THAT_GAIN_CACHE_IS_VALID() {
    ASSERT([&]() {
        for (const HypernodeID& hn : _hg.nodes()) {
          if (_gain_cache.isCached(hn) && _gain_cache.value(hn) != computeGain(hn)) {
            LOG << V(hn);
            LOG << V(_gain_cache.value(hn));
            LOG << V(computeGain(hn));
            return false;
          }
        }
        return true;
      } (), "GainCache Invalid");
  }

  bool ALMOST_EQUALS(FineGain a, FineGain b) {
    return std::abs(a - b) < 1e-6;
  }

  struct stats {
    int total_pq_pops = 0;
    int netstatus_overrides = 0;
    double netstatus_total = 0;
    double gain_total = 0;
  };

  using Base::_hg;
  using Base::_context;
  using Base::_pq;
  using Base::_performed_moves;
  using Base::_hns_to_activate;

  ds::FastResetFlagArray<> _he_fully_active;
  ds::FastResetFlagArray<> _hns_in_activation_vector;  // faster than using a SparseSet in this case
  std::vector<HypernodeID> _non_border_hns_to_remove;
  TwoWayFMGainCache<Gain> _gain_cache;
  ds::FastResetArray<PartitionID> _locked_hes;
  StoppingPolicy _stopping_policy;
  ds::FastResetArray<FineGain> _temp_gains;
  ds::FastResetArray<unsigned int> _locked_pins;
  stats _stats;
  unsigned int _max_he_size;
  int _locked_part_cf;
  bool _use_node_degree;
  unsigned int _formula;
};
}                                   // namespace kahypar<|MERGE_RESOLUTION|>--- conflicted
+++ resolved
@@ -109,17 +109,10 @@
     FineGain free = size - locked;
 
     FineGain l_deg = 0, f_deg = 0;
-<<<<<<< HEAD
     if (_use_node_degree) {
-=======
-    if (_context.local_search.fm.netstatus_variant >= 10) {
       // TODO(orlin): Cache this using a vector of size 2 * |E|
       // to avoid tedious recomputation.
->>>>>>> a5dc3eda
       for (const HypernodeID& pin : _hg.pins(he)) {
-        // TODO(orlin): This is incorrect for our algorithm, since we collapse
-        // parallel nets into a single one and update the weight of the remaining
-        // net accordingly. Therefore we need the _weighted degree_ here.
         if (_hg.marked(pin)) {
           l_deg += getWeightedNodeDegree(pin);
         } else {
@@ -131,14 +124,10 @@
       free = f_deg;
     }
 
-<<<<<<< HEAD
     switch (_formula) {
-=======
     // TODO(orlin): If it turns out that we could use multiple variants of this,
     // then this should be implemented as a template policy like the stopping rule
     // or improvement policy.
-    switch (_context.local_search.fm.netstatus_variant % 10) {
->>>>>>> a5dc3eda
       case 0:
         return (_max_he_size / size) * (locked / free);
       case 1:
@@ -501,7 +490,6 @@
 
     if (_locked_hes.get(he) == HEState::free) {
       _locked_pins.set(he, 1);
-<<<<<<< HEAD
       const FineGain state_gain = getLooseHEDelta(he);
 
       for (const HypernodeID& pin : _hg.pins(he)) {
@@ -512,21 +500,6 @@
         if (_pq.contains(pin)) {
           _pq.updateKeyBy(pin, target_part, q * state_gain);
         }
-=======
-    }
-    state_gain += getLooseHEDelta(he);
-
-    // TODO(orlin): Is this really correct? If you look at the pseudocode in Figure 2
-    // of Cong et al., the additional gains are _only_ applied to those pins, which are not
-    // in the anchored (aka. locked) block. Since you add it to both sides, this might be
-    // why you have to do these undos that you forgot in the first place.
-    for (const HypernodeID& pin : _hg.pins(he)) {
-      // for free -> loose, set positive delta in direction from_part -> to_part
-      // for loose -> locked, undo existing positive delta in direction to_part -> from_part
-      const PartitionID target_part = 1 - _hg.partID(pin);
-      if (target_part != to_part) {
-        state_gain *= -1;
->>>>>>> a5dc3eda
       }
     } else {
       const FineGain state_gain = getLooseHEDelta(he);
