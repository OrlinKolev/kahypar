--- conflicted
+++ resolved
@@ -33,10 +33,6 @@
 #include "partition/refinement/MaxGainNodeKWayFMRefiner.h"
 #include "partition/refinement/TwoWayFMRefiner.h"
 #include "partition/refinement/LPRefiner.h"
-<<<<<<< HEAD
-#include "partition/refinement/LPRefiner.h"
-=======
->>>>>>> 210a9579
 #include "partition/refinement/policies/FMQueueCloggingPolicies.h"
 #include "partition/refinement/policies/FMStopPolicies.h"
 #include "tools/RandomFunctions.h"
@@ -208,9 +204,6 @@
       } else if (vm["rtype"].as<std::string>() == "her_fm") {
         config.two_way_fm.active = false;
         config.her_fm.active = true;
-<<<<<<< HEAD
-      } else if (vm["rtype"].as<std::string>() == "lp_refiner") {
-=======
         config.lp_refiner.active = false;
       } else if (vm["rtype"].as<std::string>() == "lp_refiner") {
         config.two_way_fm.active = false;
@@ -221,7 +214,6 @@
         if (vm.count("lp_refiner_max_iterations")) {
           config.lp_refiner.max_number_iterations = vm["lp_refiner_max_iterations"].as<int>();
         }
->>>>>>> 210a9579
       } else {
         std::cout << "Illegal stopFM option! Exiting..." << std::endl;
         //exit(0);
@@ -240,11 +232,6 @@
     if (vm.count("percent")) {
       config.lp_clustering_params.percent_of_nodes_for_adaptive_stopping = vm["percent"].as<size_t>();
     }
-
-    if (vm.count("max_refinement_iterations")) {
-      config.lp_refiner_params.max_number_iterations = vm["max_refinement_iterations"].as<size_t>();
-    }
-
   } else {
     std::cout << "Parameter error! Exiting..." << std::endl;
     exit(0);
@@ -271,7 +258,6 @@
   config.her_fm.stopping_rule = "simple";
   config.her_fm.num_repetitions = 1;
   config.her_fm.max_number_of_fruitless_moves = 10;
-<<<<<<< HEAD
 
   // lp clustering defaults
   config.lp_clustering_params.max_number_iterations = 4;
@@ -280,10 +266,7 @@
   config.lp_clustering_params.percent_of_nodes_for_adaptive_stopping = 5;
 
   // lp refinement defaults
-  config.lp_refiner_params.max_number_iterations=3;
-=======
   config.lp_refiner.max_number_iterations = 3;
->>>>>>> 210a9579
 }
 
 struct CoarsenerFactoryParameters {
@@ -752,10 +735,7 @@
     "Coarsening: The maximum weight of a hypernode in the coarsest is:(s * w(Graph)) / (t * k)")
     ("t", po::value<HypernodeID>(), "Coarsening: Coarsening stops when there are no more than t * k hypernodes left")
     ("rtype", po::value<std::string>(), "Refinement: 2way_fm (default for k=2), her_fm, max_gain_kfm, kfm, lp_refiner")
-<<<<<<< HEAD
-=======
     ("lp_refiner_max_iterations", po::value<int>(), "Refinement: maximum number of iterations for label propagation based refinement")
->>>>>>> 210a9579
     ("stopFM", po::value<std::string>(), "2-Way-FM | HER-FM: Stopping rule \n adaptive1: new implementation based on nGP \n adaptive2: original nGP implementation \n simple: threshold based")
     ("FMreps", po::value<int>(), "2-Way-FM | HER-FM: max. # of local search repetitions on each level (default:1, no limit:-1)")
     ("i", po::value<int>(), "2-Way-FM | HER-FM: max. # fruitless moves before stopping local search (simple)")
@@ -894,11 +874,6 @@
           exec, refiner_parameters));
   }
 
-  if (vm.count("rtype") && vm["rtype"].as<std::string>() == "lp_refiner") {
-    refiner.reset(new LPRefiner(hypergraph, config));
-  }
-
-
 
   HighResClockTimepoint start;
   HighResClockTimepoint end;
