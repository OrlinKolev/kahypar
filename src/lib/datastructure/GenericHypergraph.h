--- conflicted
+++ resolved
@@ -725,29 +725,6 @@
             }
           }
         }
-<<<<<<< HEAD
-      }
-      decreasePinCountInPart(he, from);
-      increasePinCountInPart(he, to);
-      if (pinCountInPart(he, to) == edgeSize(he)) {
-        for (const HypernodeID pin : pins(he)) {
-          --_num_incident_cut_hes[pin];
-        }
-      }
-      ASSERT([&]() {
-          for (const HyperedgeID he : incidentEdges(hn)) {
-            for (const HypernodeID pin : pins(he)) {
-              if (_num_incident_cut_hes[pin] != numIncidentCutHEs(pin)) {
-                LOGVAR(pin);
-                LOGVAR(_num_incident_cut_hes[pin]);
-                LOGVAR(numIncidentCutHEs(pin));
-                return false;
-              }
-            }
-          }
-          return true;
-        } (), "Inconsisten #CutHEs state");
-=======
       } else if (!no_pins_left_in_source_part && only_one_pin_in_to_part) {
         if (pinCountInPart(he, from) == edgeSize(he) - 1) {
           for (const HypernodeID pin : pins(he)) {
@@ -755,8 +732,6 @@
           }
         }
       }
->>>>>>> f4aad215
-
       ASSERT([&]() -> bool {
           HypernodeID num_pins = 0;
           for (PartitionID i = 0; i < _k; ++i) {
@@ -766,7 +741,6 @@
         } (),
              "Incorrect calculation of pin counts");
     }
-
     ASSERT([&]() {
         for (const HyperedgeID he : incidentEdges(hn)) {
           for (const HypernodeID pin : pins(he)) {
@@ -1561,7 +1535,6 @@
   HyperedgeID num_hyperedges = 0;
   HypernodeID pin_index = 0;
   for (const HyperedgeID he : hypergraph.edges()) {
-    LOGVAR(he);
     reindexed_hypergraph->_hyperedges.emplace_back(0, 0, hypergraph.edgeWeight(he));
     ++reindexed_hypergraph->_num_hyperedges;
     reindexed_hypergraph->_hyperedges[num_hyperedges].setFirstEntry(pin_index);
@@ -1611,6 +1584,7 @@
       reindexed_hypergraph->_connectivity_sets.get() + he * hypergraph._k;
   }
 
+  reindexed_hypergraph->_part_info.resize(reindexed_hypergraph->_k);
   reindexed_hypergraph->_num_incident_cut_hes.resize(num_hypernodes, 0);
 
   return std::make_pair(std::move(reindexed_hypergraph), reindexed_to_original);
@@ -1696,6 +1670,7 @@
                                                           + he * 2;
   }
 
+
   subhypergraph->_num_incident_cut_hes.resize(num_hypernodes, 0);
 
   return std::make_pair(std::move(subhypergraph),
