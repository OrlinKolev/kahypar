--- conflicted
+++ resolved
@@ -127,13 +127,8 @@
                          _written_edge_vector, 2, &_written_hyperedge_weights,
                          &_written_hypernode_weights);
 
-<<<<<<< HEAD
-  ASSERT_THAT(verifyEquivalence(*_hypergraph, hypergraph2), Eq(true));
+  ASSERT_THAT(verifyEquivalenceWithPartitionInfo(*_hypergraph, hypergraph2), Eq(true));
 }*/
-=======
-  ASSERT_THAT(verifyEquivalenceWithPartitionInfo(*_hypergraph, hypergraph2), Eq(true));
-}
->>>>>>> 8c740bf2
 
 TEST_F(APartitionOfAHypergraph, IsCorrectlyWrittenToFile) {
   _partitioner.partition(_hypergraph, *_coarsener, *_refiner);
