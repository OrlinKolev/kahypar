--- conflicted
+++ resolved
@@ -215,12 +215,8 @@
     _coarsener(new FirstWinsCoarsener(_hypergraph, _config,  /* heaviest_node_weight */ 1)),
     _refiner(new Refiner(_hypergraph, _config)) {
     _config.partition.k = 2;
-<<<<<<< HEAD
-    _config.partition.initial_partitioner = InitialPartitioner::hMetis;
-=======
     _config.partition.rb_lower_k = 0;
     _config.partition.rb_upper_k = _config.partition.k - 1;
->>>>>>> 46394fa1
     _config.partition.initial_partitioner_path = "/software/hmetis-2.0pre1/Linux-x86_64/hmetis2.0pre1";
     _config.partition.total_graph_weight = 7;
     _config.coarsening.contraction_limit = 2;
