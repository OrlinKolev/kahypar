--- conflicted
+++ resolved
@@ -359,15 +359,9 @@
                                                    const HypernodeWeight current_hypergraph_weight,
                                                    const PartitionID k,
                                                    const Configuration& original_config) const {
-<<<<<<< HEAD
-  double base = ceil(
-    static_cast<double>(original_hypergraph_weight)
-    / original_config.partition.k)
-=======
   ASSERT(k * original_hypergraph_weight >= original_config.partition.k * current_hypergraph_weight,
          "start partition already too imbalanced");
   double base = ceil(static_cast<double>(original_hypergraph_weight) / original_config.partition.k)
->>>>>>> 16568537
                 / ceil(static_cast<double>(current_hypergraph_weight) / k)
                 * (1.0 + original_config.partition.epsilon);
   return std::pow(base, 1.0 / ceil(log2(static_cast<double>(k)))) - 1.0;
