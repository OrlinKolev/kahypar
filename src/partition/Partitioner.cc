--- conflicted
+++ resolved
@@ -218,15 +218,6 @@
 
   for (int attempt = 0; attempt < _config.partition.initial_partitioning_attempts; ++attempt) {
     int seed = Randomize::newRandomSeed();
-<<<<<<< HEAD
-
-    std::system((std::string("/home/kurayami/code/bin/hmetis-2.0pre1/Linux-x86_64/hmetis2.0pre1 ")
-                 + _config.partition.coarse_graph_filename
-                 + " " + std::to_string(_config.partition.k)
-                 + " -seed=" + std::to_string(seed)
-                 + " -ufactor=" + std::to_string(_config.partition.epsilon * 50)
-                 + (_config.partition.verbose_output ? "" : " > /dev/null")).c_str());
-=======
     std::string hmetis_call("/home/schlag/hmetis-2.0pre1/Linux-x86_64/hmetis2.0pre1 "
                             + _config.partition.coarse_graph_filename
                             + " " + std::to_string(_config.partition.k)
@@ -235,7 +226,6 @@
                             + (_config.partition.verbose_output ? "" : " > /dev/null"));
     LOG(hmetis_call);
     std::system(hmetis_call.c_str());
->>>>>>> ba99cfa3
 
     io::readPartitionFile(_config.partition.coarse_graph_partition_filename, partitioning);
     ASSERT(partitioning.size() == hg.numNodes(), "Partition file has incorrect size");
