/***************************************************************************
 *  Copyright (C) 2016 Sebastian Schlag <sebastian.schlag@kit.edu>
 **************************************************************************/

#ifndef SRC_PARTITION_COARSENING_MLCOARSENER_H_
#define SRC_PARTITION_COARSENING_MLCOARSENER_H_

#include <limits>
#include <string>
#include <vector>

#include "lib/datastructure/FastResetBitVector.h"
#include "lib/datastructure/SparseMap.h"
#include "lib/definitions.h"
#include "lib/macros.h"
#include "partition/coarsening/RatingTieBreakingPolicies.h"

using datastructure::FastResetBitVector;

namespace partition {
using defs::RatingType;

template <class Rater = Mandatory>
class MLCoarsener final : public ICoarsener,
                          private HeavyEdgeCoarsenerBase<Rater>{
 private:
  static const bool dbg_partition_rating = false;

  using Base = HeavyEdgeCoarsenerBase<Rater>;
  using Base::performContraction;
  using Base::removeSingleNodeHyperedges;
  using Base::removeParallelHyperedges;

  static constexpr HypernodeID kInvalidTarget = std::numeric_limits<HypernodeID>::max();
  static constexpr RatingType kInvalidScore = std::numeric_limits<RatingType>::min();

  struct Rating {
    Rating(HypernodeID trgt, RatingType val, bool is_valid) noexcept :
      target(trgt),
      value(val),
      valid(is_valid) { }

    Rating() :
      target(kInvalidTarget),
      value(kInvalidScore),
      valid(false) { }

    Rating(const Rating&) = delete;
    Rating& operator= (const Rating&) = delete;

    Rating(Rating&&) = default;
    Rating& operator= (Rating&&) = delete;

    HypernodeID target;
    RatingType value;
    bool valid;
  };

 public:
  MLCoarsener(Hypergraph& hypergraph, const Configuration& config,
              const HypernodeWeight weight_of_heaviest_node) noexcept :
    Base(hypergraph, config, weight_of_heaviest_node),
    _tmp_ratings(_hg.initialNumNodes()),
    _ties() { }

  // TODO(schlag): i.e. min degree ordering

  virtual ~MLCoarsener() { }

  MLCoarsener(const MLCoarsener&) = delete;
  MLCoarsener& operator= (const MLCoarsener&) = delete;

  MLCoarsener(MLCoarsener&&) = delete;
  MLCoarsener& operator= (MLCoarsener&&) = delete;

 private:
  void coarsenImpl(const HypernodeID limit) noexcept override final {
    int pass_nr = 0;
    std::vector<HypernodeID> current_hns;
    FastResetBitVector<> already_matched(_hg.initialNumNodes(), false);
    while (_hg.currentNumNodes() > limit) {
      LOGVAR(pass_nr);
      LOGVAR(_hg.currentNumNodes());

      already_matched.resetAllBitsToFalse();
      current_hns.clear();

      const HypernodeID num_hns_before_pass = _hg.currentNumNodes();
      for (const HypernodeID hn : _hg.nodes()) {
        current_hns.push_back(hn);
      }
      Randomize::shuffleVector(current_hns, current_hns.size());
      // std::sort(std::begin(current_hns), std::end(current_hns),
      //           [&](const HypernodeID l, const HypernodeID r) {
      //             return _hg.nodeDegree(l) < _hg.nodeDegree(r);
      //           });

      for (const HypernodeID hn : current_hns) {
        if (_hg.nodeIsEnabled(hn)) {
          const Rating rating = contractionPartner(hn, already_matched);

          if (rating.target != kInvalidTarget) {
            already_matched.setBit(hn, true);
            already_matched.setBit(rating.target, true);
<<<<<<< HEAD
            if (_hg.nodeDegree(hn) > _hg.nodeDegree(rating.target)) {
              contract(hn, rating.target);
            } else {
              contract(rating.target, hn);
            }
=======
            // if (_hg.nodeDegree(hn) > _hg.nodeDegree(rating.target)) {
            contract(hn, rating.target);
            // } else {
            //   contract(rating.target, hn);
            // }
>>>>>>> 40742a9a
          }

          if (_hg.currentNumNodes() <= limit) {
            break;
          }
        }
      }
      if (num_hns_before_pass == _hg.currentNumNodes()) {
        break;
      }

      ++pass_nr;
    }
  }

  void contract(const HypernodeID representative, const HypernodeID contraction_partner) {
    performContraction(representative, contraction_partner);
    removeSingleNodeHyperedges(representative);
    removeParallelHyperedges(representative, contraction_partner);
  }

  Rating contractionPartner(const HypernodeID u, const FastResetBitVector<>& already_matched) {
    DBG(dbg_partition_rating, "Calculating rating for HN " << u);
    const HypernodeWeight weight_u = _hg.nodeWeight(u);
    const PartitionID part_u = _hg.partID(u);
    for (const HyperedgeID he : _hg.incidentEdges(u)) {
      ASSERT(_hg.edgeSize(he) > 1, V(he));
<<<<<<< HEAD
      const RatingType score = static_cast<RatingType>(_hg.edgeWeight(he)) / (_hg.edgeSize(he) - 1);
      for (const HypernodeID v : _hg.pins(he)) {
        if ((_tmp_ratings.contains(v) || belowThresholdNodeWeight(weight_u, _hg.nodeWeight(v)))) {
          _tmp_ratings[v] += score;
=======
      if (_hg.edgeSize(he) <= _config.partition.hyperedge_size_threshold) {
        const RatingType score = static_cast<RatingType>(_hg.edgeWeight(he)) / (_hg.edgeSize(he) - 1);
        for (const HypernodeID v : _hg.pins(he)) {
          if ((v != u && belowThresholdNodeWeight(weight_u, _hg.nodeWeight(v)))) {
            _tmp_ratings[v] += score;
          }
>>>>>>> 40742a9a
        }
      }
    }
    if (_tmp_ratings.contains(u)) {
      _tmp_ratings.remove(u);
    }

    RatingType max_rating = std::numeric_limits<RatingType>::min();
    HypernodeID target = std::numeric_limits<HypernodeID>::max();
    for (auto it = _tmp_ratings.crbegin(); it != _tmp_ratings.crend(); ++it) {
      const HypernodeID tmp_target = it->key;
      const RatingType tmp_rating = it->value;
      DBG(false, "r(" << u << "," << tmp_target << ")=" << tmp_rating);
<<<<<<< HEAD

      if (tmp_rating > max_rating) {
        _ties.clear();
=======
      if (acceptRating(tmp_rating, max_rating, target, tmp_target, already_matched)) {
>>>>>>> 40742a9a
        max_rating = tmp_rating;
        target = tmp_target;
      } else if (tmp_rating == max_rating) {
        if (already_matched[target] && !already_matched[tmp_target]) {
          _ties.clear();
          target = tmp_target;
        } else {
          _ties.push_back(tmp_target);
        }
      }
    }
<<<<<<< HEAD
    if (_ties.size() > 0) {
      target = _ties[(Randomize::getRandomInt(0, _ties.size() - 1))];
    }
=======
>>>>>>> 40742a9a

    Rating ret;
    if (max_rating != std::numeric_limits<RatingType>::min()) {
      ASSERT(target != std::numeric_limits<HypernodeID>::max(), "invalid contraction target");
      ASSERT(_tmp_ratings[target] == max_rating, V(target));
      ret.value = max_rating;
      ret.target = target;
      ret.valid = true;
    }

    _tmp_ratings.clear();
<<<<<<< HEAD
    _ties.clear();
=======
>>>>>>> 40742a9a

    ASSERT([&]() {
        bool flag = true;
        if (ret.valid && (_hg.partID(u) != _hg.partID(ret.target))) {
          flag = false;
        }
        return flag;
      } (), "Representative " << u << " & contraction target " << ret.target
           << " are in different parts!");
    DBG(dbg_partition_rating, "rating=(" << ret.value << "," << ret.target << ","
        << ret.valid << ")");
    return ret;
  }

<<<<<<< HEAD
=======
  bool acceptRating(const RatingType tmp, const RatingType max_rating,
                    const HypernodeID old_target, const HypernodeID new_target,
                    const FastResetBitVector<>& already_matched) const noexcept {
    return max_rating < tmp ||
           ((max_rating == tmp) &&
            ((already_matched[old_target] && !already_matched[new_target]) ||
             (already_matched[old_target] && already_matched[new_target] &&
              RandomRatingWins::acceptEqual()) ||
             (!already_matched[old_target] && !already_matched[new_target] &&
              RandomRatingWins::acceptEqual())
            ));
  }

>>>>>>> 40742a9a
  bool uncoarsenImpl(IRefiner& refiner) noexcept override final {
    return Base::doUncoarsen(refiner);
  }

  std::string policyStringImpl() const noexcept override final {
    return std::string(" ratingFunction=" + templateToString<Rater>());
  }

  bool belowThresholdNodeWeight(const HypernodeWeight weight_u,
                                const HypernodeWeight weight_v) const noexcept {
    return weight_v + weight_u <= _config.coarsening.max_allowed_node_weight;
  }

  using Base::_pq;
  using Base::_hg;
  using Base::_config;
  using Base::_rater;
  using Base::_history;
  SparseMap<HypernodeID, RatingType> _tmp_ratings;
  std::vector<HypernodeID> _ties;
};
}  // namespace partition

#endif  // SRC_PARTITION_COARSENING_MLCOARSENER_H_<|MERGE_RESOLUTION|>--- conflicted
+++ resolved
@@ -102,19 +102,11 @@
           if (rating.target != kInvalidTarget) {
             already_matched.setBit(hn, true);
             already_matched.setBit(rating.target, true);
-<<<<<<< HEAD
-            if (_hg.nodeDegree(hn) > _hg.nodeDegree(rating.target)) {
-              contract(hn, rating.target);
-            } else {
-              contract(rating.target, hn);
-            }
-=======
             // if (_hg.nodeDegree(hn) > _hg.nodeDegree(rating.target)) {
             contract(hn, rating.target);
             // } else {
             //   contract(rating.target, hn);
             // }
->>>>>>> 40742a9a
           }
 
           if (_hg.currentNumNodes() <= limit) {
@@ -142,19 +134,12 @@
     const PartitionID part_u = _hg.partID(u);
     for (const HyperedgeID he : _hg.incidentEdges(u)) {
       ASSERT(_hg.edgeSize(he) > 1, V(he));
-<<<<<<< HEAD
-      const RatingType score = static_cast<RatingType>(_hg.edgeWeight(he)) / (_hg.edgeSize(he) - 1);
-      for (const HypernodeID v : _hg.pins(he)) {
-        if ((_tmp_ratings.contains(v) || belowThresholdNodeWeight(weight_u, _hg.nodeWeight(v)))) {
-          _tmp_ratings[v] += score;
-=======
       if (_hg.edgeSize(he) <= _config.partition.hyperedge_size_threshold) {
         const RatingType score = static_cast<RatingType>(_hg.edgeWeight(he)) / (_hg.edgeSize(he) - 1);
         for (const HypernodeID v : _hg.pins(he)) {
           if ((v != u && belowThresholdNodeWeight(weight_u, _hg.nodeWeight(v)))) {
             _tmp_ratings[v] += score;
           }
->>>>>>> 40742a9a
         }
       }
     }
@@ -168,13 +153,7 @@
       const HypernodeID tmp_target = it->key;
       const RatingType tmp_rating = it->value;
       DBG(false, "r(" << u << "," << tmp_target << ")=" << tmp_rating);
-<<<<<<< HEAD
-
-      if (tmp_rating > max_rating) {
-        _ties.clear();
-=======
       if (acceptRating(tmp_rating, max_rating, target, tmp_target, already_matched)) {
->>>>>>> 40742a9a
         max_rating = tmp_rating;
         target = tmp_target;
       } else if (tmp_rating == max_rating) {
@@ -186,12 +165,6 @@
         }
       }
     }
-<<<<<<< HEAD
-    if (_ties.size() > 0) {
-      target = _ties[(Randomize::getRandomInt(0, _ties.size() - 1))];
-    }
-=======
->>>>>>> 40742a9a
 
     Rating ret;
     if (max_rating != std::numeric_limits<RatingType>::min()) {
@@ -203,10 +176,6 @@
     }
 
     _tmp_ratings.clear();
-<<<<<<< HEAD
-    _ties.clear();
-=======
->>>>>>> 40742a9a
 
     ASSERT([&]() {
         bool flag = true;
@@ -221,8 +190,6 @@
     return ret;
   }
 
-<<<<<<< HEAD
-=======
   bool acceptRating(const RatingType tmp, const RatingType max_rating,
                     const HypernodeID old_target, const HypernodeID new_target,
                     const FastResetBitVector<>& already_matched) const noexcept {
@@ -236,7 +203,6 @@
             ));
   }
 
->>>>>>> 40742a9a
   bool uncoarsenImpl(IRefiner& refiner) noexcept override final {
     return Base::doUncoarsen(refiner);
   }
